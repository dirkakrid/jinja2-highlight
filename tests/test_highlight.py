--- conflicted
+++ resolved
@@ -152,12 +152,7 @@
             {% endhighlight %}
         ''')
 
-<<<<<<< HEAD
-
-        assert tpl.render().split() == self.table_no_lang_rendered
-=======
         self.assertHtmlListEqual(tpl.render().split(), self.table_no_lang_rendered)
->>>>>>> c655a071
 
     cssclass_rendered = [
                 u'<div',
